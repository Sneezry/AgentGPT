--- conflicted
+++ resolved
@@ -30,13 +30,8 @@
   },
   section: {
     fontSize: 12,
-<<<<<<< HEAD
     fontFamily: "Roboto",
-    marginBottom: 20,
-=======
-    fontFamily: "Roboto,SourceHanSansCN",
     marginVertical: 10,
->>>>>>> 003bfa59
     lineHeight: 1.5,
   },
 });
