import {
  createModel,
  executeCreateTaskAgent,
  extractArray,
  realTasksFilter,
} from "../../utils/chain";
import type { NextRequest } from "next/server";
import { NextResponse } from "next/server";

export const config = {
  runtime: "edge",
};

interface RequestBody {
  customApiKey: string;
  customModelName: string;
  goal: string;
  tasks: string[];
  lastTask: string;
  result: string;
}

const handler = async (request: NextRequest) => {
  try {
    const { customApiKey, customModelName, goal, tasks, lastTask, result } =
      (await request.json()) as RequestBody;
    const completion = await executeCreateTaskAgent(
      createModel({ customApiKey, customModelName }),
      goal,
      tasks,
      lastTask,
      result
    );

<<<<<<< HEAD
    const newTasks = extractArray(completion.text as string);
    return NextResponse.json({ newTasks });
=======
    const tasks = extractArray(completion.text as string).filter(
      realTasksFilter
    );
    return NextResponse.json({ tasks });
>>>>>>> 9bae29c0
  } catch (e) {}

  return NextResponse.error();
};

export default handler;<|MERGE_RESOLUTION|>--- conflicted
+++ resolved
@@ -32,15 +32,10 @@
       result
     );
 
-<<<<<<< HEAD
-    const newTasks = extractArray(completion.text as string);
-    return NextResponse.json({ newTasks });
-=======
-    const tasks = extractArray(completion.text as string).filter(
+    const newTasks = extractArray(completion.text as string).filter(
       realTasksFilter
     );
-    return NextResponse.json({ tasks });
->>>>>>> 9bae29c0
+    return NextResponse.json({ newTasks });
   } catch (e) {}
 
   return NextResponse.error();
